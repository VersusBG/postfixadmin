--- conflicted
+++ resolved
@@ -324,13 +324,9 @@
 $PALANG['pBroadcast_name'] = 'Votre nom';
 $PALANG['pBroadcast_success'] = 'Votre message général a été envoyé.';
 $PALANG['pAdminMenu_broadcast_message'] = 'message général';
-<<<<<<< HEAD
 $PALANG['pBroadcast_error_empty'] = 'Les champs Nom, Sujet et Message ne peuvent pas être vides!';
 $PALANG['broadcast_mailboxes_only'] = 'Only send to mailboxes'; # XXX
 $PALANG['broadcast_to_domains'] = 'Send to domains:'; # XXX
-=======
-$PALANG['pBroadcast_error_empty'] = 'Les champs "Nom", "Sujet" et "Message" ne peuvent pas être vides !';
->>>>>>> 88bd9bfd
 $PALANG['pStatus_undeliverable'] = 'Non délivrable ';
 $PALANG['pStatus_custom'] = 'Délivré à ';
 $PALANG['pStatus_popimap'] = 'POP/IMAP ';
