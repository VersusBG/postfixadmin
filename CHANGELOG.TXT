# Postfix Admin
#
# LICENSE
# This source file is subject to the GPL license that is bundled with
# this package in the file LICENSE.TXT.
#
# Further details on the project are available at https://github.com/postfixadmin/postfixadmin

<<<<<<< HEAD
MASTER
------

   - Add optional Dovecot mail-crypt plugin support - see https://github.com/postfixadmin/postfixadmin/issues/408
   - Add $CONF['site_url'] to allow administrators to override a detected site url (e.g. used in password recovery emails; see https://github.com/postfixadmin/postfixadmin/issues/446 )
=======
Version 3.3.9 - ??????????
-------------------------------------------------
   - Improve Ukrainian language (thanks: andrew.kudrinov) (forgot to cherry-pick 4a960a0ce06b0754fa7b39aed0d5c57a88b20720 from master)

Version 3.3.8 - 2021/03/04
-------------------------------------------------
   - Fix invalid template referenced in broadcast-message.php; see https://github.com/postfixadmin/postfixadmin/issues/465
   - Fix PostgreSQL boolean issue in setup (unable to add superuser); see https://github.com/postfixadmin/postfixadmin/issues/461 
   - Fix SQL error on password change; see https://github.com/postfixadmin/postfixadmin/issues/456
   - Add Ukrainian language (thanks: andrew.kudrinov)
>>>>>>> 291e15c9


Version 3.3.7 - 2021/01/17
-------------------------------------------------
   - Fix missing db_connection_string() function from master; see https://github.com/postfixadmin/postfixadmin/issues/454

Version 3.3.6 - 2021/01/17 - Do not use (setup.php broken)
-------------------------------------------------
   - Improve setup.php - output error_log location, try and detect if there is a problem calling pacrypt() (dovecot).

Version 3.3.5 - 2021/01/27
-------------------------------------------------
   - Fix include path for password-change.php and improve UI for password-recover / password-change (nav bar was missing, remove table layout, fix labels not visible) (see https://github.com/postfixadmin/postfixadmin/issues/430
   - Fix users/edit-alias to remove unnecessary space (see https://github.com/postfixadmin/postfixadmin/issues/442)
   - Improve documentation
   - Improve password length check example in config.inc.php (see //github.com/postfixadmin/postfixadmin/issues/423)
   - Improve ADDITIONS/update_quota.pl (update to use quota2 table)
   - Check for some config setting, and do not error if they are not set (see https://github.com/postfixadmin/postfixadmin/issues/437)
   - Add pt-pt (portugese) translation (thanks Numo Carrilho/Nunix)
   - Fix missing template variable 'domain_selected'


Version 3.3.4 - 2021/01/19
-------------------------------------------------
   - Fix forgot-password (theme + trying to use class before autoload registered) (see //github.com/postfixadmin/postfixadmin/issues/427)
   - Fix PHP 8.0 issues (string{} offset in CLI, psalm warning about string + int in MailboxHandler)
   - Add PHP 8.0 to travis build + hopefully fix build
   - Fix editform to add linefeeds on for e.g. alias editing (see https://github.com/postfixadmin/postfixadmin/pull/424)
   - Fix mysql_crypt password hash - not all MySQL variants have RANDOM_BYTES function, so use our PHP based salt instead. (see https://github.com/postfixadmin/postfixadmin/issues/422)

Version 3.3.3 - 2021/01/14
-------------------------------------------------
   - Improve error handling around login (require non-empty password; cope with pacrypt() throwing an exception; see https://github.com/postfixadmin/postfixadmin/issues/420)
   - Improve setup.php (show error messages in admin creation form, fix unable to create admin - see https://github.com/postfixadmin/postfixadmin/issues/418)

Version 3.3.2 - 2021/01/13
-------------------------------------------------
   - Add in the ability to specify a hash prefix with php_crypt password format, useful for Dovecot replacement. ( https://github.com/postfixadmin/postfixadmin/issues/344 )
   - Add documentation (DOCUMENTS/HASHING.md)
   - Fix issue with vacation form not saving; vacation start/end is now stored with time, and users/ nav links ( https://github.com/postfixadmin/postfixadmin/issues/416 )

Version 3.3.1 - 2021/01/11
-------------------------------------------------

   - Fix issue with cli not working ( see https://github.com/postfixadmin/postfixadmin/issues/415 )
   - Fix issue with theme not working (if $CONF['theme_css'] was defined in config). ( see https://github.com/postfixadmin/postfixadmin/issues/410 )
   - Fix links in footer ( see https://github.com/postfixadmin/postfixadmin/issues/412 )

Version 3.3 - 2021/01/09
-------------------------------------------------
   - PostfixAdmin requires PHP 7.0 or greater.
   - Change setup.php to use PHP's password_hash() for the config setup_password . (breaking change, existing setup passwords will fail to work and need regenerating) 
   - Change setup.php to not reveal system paths etc until a setup_password is configured and provided (see: https://github.com/postfixadmin/postfixadmin/issues/402 )
   - Move to bootstrap theme ( see https://github.com/postfixadmin/postfixadmin/pull/172 )
   - Improve vacation.pl (better utf-8 support)
   - Improve DB connections (PDO, SSL)
   - Add sha512.b64 password hash support (see https://github.com/postfixadmin/postfixadmin/issues/58)
   - Add support for password expiration (see https://github.com/postfixadmin/postfixadmin/pull/200 and README.password_expiration )
   - Improve ADDITIONS/postfixadmin-mailbox-postcreate.sh
   - Add Date header into smtp_from() (see https://github.com/postfixadmin/postfixadmin/issues/203 )
   - PostgreSQL fixes ( 1e158245d613fd1d8d5c1d59e26e940eb71f5b32 )
   - vacation.pl fixes (perl libraries; see https://github.com/postfixadmin/postfixadmin/pull/194 )
   - Improve CSV export from list.php
   - Various misc. changes from static analysis (psalm)
   - Update installation instructions. (see: https://github.com/postfixadmin/postfixadmin/issues/189 https://github.com/postfixadmin/postfixadmin/issues/188 )
   - Encryption improvements (see: php_crypt / encrypt_difficulty in sample config)
   - Sqlite improvements (see https://github.com/postfixadmin/postfixadmin/issues/177 and https://github.com/postfixadmin/postfixadmin/issues/176 )
   - MySQL 8 compatibility (see https://github.com/postfixadmin/postfixadmin/pull/175 )
   - Internally the database functions have been refactored to use PDO rather than the lower level mysql_, mysqli_, pg_ etc functions. ( see: https://github.com/postfixadmin/postfixadmin/pull/231 )
   - Usage of dovecot deliver as fetchmail mda
   - Corrupted Turkish language file fixed and missing translations are added.

Version 3.2 - 2018/05/02
-------------------------------------------------

  - move public facing stuff into public/, this allows us to stop exposing
    templates_c/ etc. to the world (but also means you'll need to adjust your
    webserver config)
  - enable users to reset their passwords by mail or SMS
    ($CONF['forgotten_user_password_reset'],
    $CONF['forgotten_admin_password_reset'], $CONF['sms_send_function'])
  - allow local alias targets (without @domain) - see #134
  - add $CONF['edit_alias'] to disable "edit_alias" function for users
  - add php_crypt $CONF["encrypt"] option (see #170 for examples)
  - add random_compat phar (see: https://github.com/paragonie/random_compat) to
    support random_int()/random_string() in older PHP versions.
  - add support for MySQL connections over SSL
  - language updates: sk, ja, nl, bg, fr, cz
  - update bundled smarty library (lib/smarty to 3.1.32; includes security fixes)
  - split up pacrypt() into different functions; add some minimal test coverage
  - add id autoincrement field to log table (#89)
  - add token to login.php to prevent CSRF
  - lots of bugfixes and code cleanup
  - drop unused code in postfixadmin-cli
  - introduce PHP-CS-Fixer to enforce code style
  - vacation.pl:
    - avoid answering to more known autoresponders
    - add $no_vacation_pattern to avoid sending autoresponders based on the To:
      address
    - replace Deprecated Mail::Sender by Email::Sender
    - use MIME:EncWords
    - remove unused MIME::Base64
  - add docker repo, see https://github.com/postfixadmin/docker

Version 3.1 - 2017/06/25
-------------------------------------------------

  - broadcast improvements:
    - allow to send to mailboxes only
    - allow to send to only some domains
    - allow domain admins to send to their domains - new config option
      $CONF['sendmail_all_admins']
    - don't send to inactive mailboxes or aliases
  - update squirrelmail plugin
  - better static DB connection cache to avoid hundreds of mysqli connection
    when doing lots of escape_string() calls
  - use $CONF[page_size] in viewlog.php
  - fix problems with utf8mb4 as default charset in setup.php/upgrade.php
  - fix default for $CONF[create_mailbox_subdirs_hostoptions]
  - get rid of variables.inc.php (and initialize variables where needed)
  - add favicon to fix session handling in chrome (#44)
  - add check to ensure templates_c/ exists and is writeable
  - recommend usage of config.local.php in setup.php
  - remove php4 constructor from cNav_bar (page browser)
  - update fr.lang

Version 3.0.2 - 2017/02/08 - SVN r1895
-------------------------------------------------

  - SECURITY: don't allow to delete protected aliases (CVE-2017-5930, PR#23)
  - fix VacationHandler for PostgreSQL
  - AliasHandler: restrict mailbox subquery to allowed and specified domains
    to improve performance on setups with lots of mailboxes
  - allow switching between dovecot:* password schemes while still accepting
    passwords hashed using the previous dovecot:* scheme
  - FetchmailHandler: use a valid date as default for 'date'
  - fix date formatting in non-english languages when using PostgreSQL
  - debian packaging: improve dependencies, remove old templates_c/ files
  - various small fixes

Version 3.0.1 - 2016/09/19 - SVN r1870
-------------------------------------------------

  - add missing Smarty files to Debian package
    (no changes to PostfixAdmin, therefore only released as Debian packages)

Version 3.0 - 2016/09/11 - SVN r1861
-------------------------------------------------

  - add sqlite backend option
  - add configurable smtp helo (CONF["smtp_client"])
  - new translation: ro (Romanian)
  - language update: tw, cs, de
  - fix escaping in gen_show_status() (could be used to DOS list-virtual by
    creating a mail address with special chars)
  - add CSRF protection for POST requests
  - list.tpl: base edit/editactive/delete links in list.tpl on $RAW_item to
    avoid double escaping, and fix some corner cases
  - editform.tpl: add {if} block for description column for easier customization
  - use smarty html_options instead of select_options()
  - remove advice about using SetEnv for database password
  - include_once(config.local.php) instead of include()ing it to prevent include
    loops if someone copies config.inc.php to config.local.php
  - vacation.pl: encode wide-chars utf8 in mail body, mime-decode original subject
  - fix db_quota_text() for postgresql (concat() vs. ||)
  - change default date for 'created' and 'updated' columns from 0000-00-00
    (which causes problems with MySQL strict mode) to 2000-01-01
  - allow punicode even in TLDs
  - update Smarty to 3.1.29
  - add checks to login.php and cli to ensure database layout is up to date
  - whitelist '-1' as valid value for postfixadmin-cli
  - don't stripslashes() the password in pacrypt
  - various small bugfixes

Version 3.0 beta3 (2.93) - 2015/09/26 - SVN r1802
-------------------------------------------------

  Summary of major changes:
  - add list.php and list.tpl for displaying lists
    - based on *Handler $struct, which means list view can now be customized with
      $CONF[*_struct_hook] functions (columns with display_in_list and non-empty
      label will be displayed)
    - add CSV export
    - replaces list-domain.php, list-admin.php and fetchmail.php (including their
      *.tpl files) and the alias and alias domain lists in list-virtual
    - improved / more detailed search support by using URL parameters
      (list.php?search[field]=value, optionally also ?searchmode[field]=< -
      no pretty search form yet, limited to fields the user/admin can access)
    - only display search input box if search fields are specified in *handler
      (that effectively means no search box for admin, domain and fetchmail listings)
    - can also be used for users (non-admins)
  - add FetchmailHandler (replaces fetchmail.php and its template), which also
    means postfixadmin-cli can configure fetchmail jobs now
  - add $CONF['fetchmail_struct_hook']
  - remove unused $CONF['users_domain_controle']

  PFAHandler:
  - new field types:
    - enma - associative array (value => displayed value), must be specified in
      the "options" column
    - html - raw HTML, used for mailbox status markers which include HTML tags
    - b64p - passwords stored as base64, used by FetchmailHandler
    - vtxt, vnum - "virtual", read-only text/integer
    - quot - formatted quota ("5/10", read-only)
  - automatically skip quot, vtxt and vnum fields in store()
  - add handling of users (non-admins), including permission checks
  - add and use $this->label_field and $this->label for nicer messages
  - add $this->order_by to allow ordering by any field(s)
  - add getMsg() function (needed by list.php)
  - add $msg['can_create'] (true by default, false will hide the 'create' button)
  - add $is_superadmin to make admin vs. superadmin easier to handle
  - add $can_edit and $can_delete (only available in edit/delete mode, set by
    init() based on the '_can_edit' and '_can_delete' from database query)
  - add $searchfields[] (list of fields to search by default, $search[_])
  - add $this->msg['show_simple_search'] (true if $searchfields is non-empty)
  - split off build_select_query() (also used for pagebrowser) from read_from_db()
    and add support for $search['_'] (searching in $searchfields[])
  - read_from_db(), getList(): add $searchmode parameter (_before_ $limit and
    $offset!) to be able to use query different query modes, not only "="
  - add getPagebrowser() (returns an array of pagebrowser keys)

  AdminHandler:
  - switch to using list.php (replaces list-admin.php)

  DomainHandler:
  - reduce required permissions to 'admin', restrict write operations to superadmins
  - add optical quota indicators for aliases, mailboxes and domain quota
  - fix counting of aliases for domains without any mailbox
  - use list.php for displaying domain list (replaces list-domain.php)

  MailboxHandler:
  - check_quota(): deny creating an unlimited mailbox if domain quota is set
  - storemore(): store maildir in the correct variable to fix running
    mailbox_postedit script (bug#342)

  AliasHandler:
  - read_from_db_postprocess(): disable _can_edit and _can_delete for default
    aliases if special_alias_control is off and not superadmin
  - add 'status' column, move gen_show_status handling for aliases from
    list-virtual into AliasHandler db_read_from_db_potprocess()
  - change getList() to work with empty $condition
  - add getPagebrowser() to filter out mailboxes

  edit.php:
  - Newer PHP versions (noticed with 5.6.6) don't include empty fields in
    $_POST, which broke changing a field to empty. Make sure all !isset()
    fields are set to ''.
  - for not-set bool values, set $values instead of the (wrong) $inp_values
  - add user (non-admin) mode

  delete.php:
  - allow users (non-admins) to use delete.php (not used in PostfixAdmin yet)

  list-virtual:
  - use AliasHandler, AliasdomainHandler and list.tpl for aliases and alias
    domains (the mailbox list still uses the old code)
  - replace $alias_pagebrowser_query and the create_page_browser() call
    with $handler->getPagebrowser()
  - adjust search to use ?search[_]=...
  - drop $check_alias_owner variable and check_alias_owner() call
    (replaced by the code added in AliasHandler)

  misc:
  - translation updates: cs (patch#126), pl (by marcin-github), sv (patch#128)
  - add CliScheme.php to display the database scheme (for usage in upgrade.php)
  - error_log() a warning if nameserver queries in check_domain() take more than 2
    seconds in total
  - add functions db_quota_text() and db_quota_percent() to generate SQL queries
    for used quota ("x/y" and percentage)
  - pacol(): replace $not_in_db with $multiopt - the remaining parameters can be
    specified as associative array (backwards-compatible). Also add $linkto parameter
  - db_where_clause(): add $additional_raw_where and $searchmode parameters,
    split query into WHERE and HAVING
  - delete no longer used check_alias_owner() function
  - display "view log" menu entry only if logging is enabled (patch#127)
  - smarty.inc.php assign(): additionally provide the unsanitized values as RAW_$key
  - setup.php: after creating a superadmin, display a note that the setup is done
    and it's possible to login now
  - setup.php: stop relying on subversion keyword for database upgrades
  - explictly set session_cache_limiter to nocache (bug#347)
  - fetchmail.pl: honor the (newly added) active column
  - change fetchmail.date field to date (no auto-update) (bug#351)
  - several small changes and fixes at various places - too many to list them here

Version 3.0 beta2 (2.92) - 2014/10/28 - SVN r1706
-------------------------------------------------

  - AliasHandler: don't clean goto field when making alias inactive (bug#316)
  - list-virtual: display quota even if $CONF[used_quotas] == NO (bug#307)
  - vacation.pl: fix postgresql queries in vacation.pl (bug#315)
  - fix query in AliasHandler getList() which caused an empty list and breaks
    deletion of aliases in MariaDB (bug#313, bug#325)
  - fetchmail.pl: fix ssl extra options (cert check, cert path, fingerprint)
  - fix logging (run setup.php to fix old log entries) (bug#317)
  - fetchmail.php: change error_reporting() to exclude E_NOTICE (bug#322)
  - translation updates: fr (patch#123), nl (patch#122)
  - $CONF[default_aliases] can now use the new domain as alias target (patch#124)
  - check that vacation start/end date are not in the past (patch#122)
  - update vacation INSTALL.TXT with more secure locations
  - update Smarty to 3.1.21

Version 3.0 beta1 (2.91) - 2014/05/06 - SVN r1670
-------------------------------------------------

  Summary of major changes:
  - new command-line interface "postfixadmin-cli"
  - major rewrite:
    - move lots of code into *Handler classes, which are used by web and
      command-line interface
    - replace various edit-*.php and create-*.php with a generic editform
      (edit.php/editform.tpl)
    - this also means it's easy to customize forms, add fields etc.
      (see $CONF['*_struct_hook'])
    - lots of code cleanup, remove/merge lots of duplicated code and templates
    - use smarty for templates
  - add ability to choose activation date, end date and reply interval for
    vacation message
  - various enhancements everywhere
  - redesign login page, list and edit pages (goodbye, green!) and make them wider
  - several new config options and changed defaults
  - NOTE: changes from the 2.3.x releases also apply to this version

  new config options:
  - $CONF['language_hook']
    Hook function to override or add translations to $PALANG.
    Example hook function included (commented out).
  - $CONF['password_validation'] - array with regular expressions to check
    if a password is valid/good enough.
    The default configuration enforces:
    - minimum length 5 characters/digits/whatever
    - at least 2 characters
    - at least 2 digits
  - $CONF['*_struct_hook'] - make $struct in the *Handler classes customizeable
  - $CONF['vacation_choice_of_reply'] - list of reply interval options
  - $CONF['domain_quota'] - total quota per domain
  - $CONF['theme_custom_css'] - to add some custom CSS without editing the
    default CSS file
  - $CONF['motd_*'] - replaces motd*.txt

  changed config defaults (with their new default value):
  - $CONF['database_type'] = 'mysqli';
  - $CONF['dovecotpw'] = "/usr/sbin/doveadm pw";
    $CONF['new_quota_table'] = 'YES'; (for dovecot 2)
  - $CONF['domain_path'] = 'YES'; $CONF['domain_in_mailbox'] = 'NO';
    (results in domain.tld/username/ maildirs)
  - $CONF['alias_control'] = 'YES'; $CONF['alias_control_admin'] = 'YES';
  - $CONF['backup'] = 'NO';
  - $CONF['show_status']='YES'; $CONF['show_status_key']='YES';
    $CONF['show_undeliverable']='YES'; $CONF['show_popimap']='YES';
    $CONF['show_undeliverable_exceptions'] - "gmail.com" removed
  - $CONF[*_post*_script] - add empty defaults
  - $CONF['admin_email'] = ''
    IMPORTANT: If set, this will be used as mail sender for all mails
    (2.3.x used the currently logged in admin's username in most cases).
    $CONF['admin_email'] = '' will match the 2.3.x behaviour.

  removed config options:
  - $CONF['min_password_length'] - now handled in /.{5}/ in
    $CONF['password_validation']
  - $CONF['postfix_admin_url'] - relative paths are now used everywhere

  list-virtual.php:
  - display percentage of quota usage
  - display alias domains less confusing (using From/To)
  - list-virtual can now display only mailboxes, only aliases or only alias
    domains - or all in one page as in 2.3
  - extreme speedup of page browser in list-virtual if a large number of
    mailboxes or aliases exist
  - include search support (replaces search.php and brings various bug fixes
    for free)
  - fix: delivery to mailbox with a recipient delimiter (mailbox+foo@domain)
    was marked as "forward only"
  - fix: don't mark mailboxes with vacation active as undeliverable
  - fix: undeliverable targets were not flagged if another target pointed to a
    domain in $CONF[show_undeliverable_exceptions]

  fetchmail.php, fetchmail.pl:
  - add sslcertck, sslcertpath, sslfingerprint fields/check
    (sslcertpath and sslfingerprint require $CONF[fetchmail_extra_options]
    because they don't have input validation)

  functions.inc.php
  - allowed_quota: if $CONF[quota] == NO, just return 0 (unlimited)
  - authentification_get_username() - honor POSTFIXADMIN_SETUP to avoid
    a redirect to login.php after creating an admin with setup.php and to
    get "SETUP.PHP" for db_log()
  - check_domain(), check_email(): instead of calling flash_error(),
    return string with error message - or empty string if everything is ok
  - check_email():
    - replace $CONF[vacation_domain] only at the end of the mail address
    - don't trim() mail address to avoid that aliases starting with a space are
      allowed. This fixes http://sourceforge.net/p/postfixadmin/bugs/210/
  - check_language(): remove things like ";q=0.8" before checking if
    a language exists
  - check_owner():
    - escape_string() $username and $domain to prevent SQL injections
  - db_pgsql() - new function to replace lots of
    "if ($CONF[database_type] == 'pgsql')) checks
  - db_delete(): allow to specify additional conditions for the WHERE clause
  - db_get_boolean(): allow 0 and 1 as parameters, not only boolean true/false
  - db_log():
    - allow log actions create_admin and edit_admin
    - add edit_admin_state and delete_admin as comment/reminder that they
      should also be logged
  - db_query(): error_log() failed query
  - db_where_clause($condition, $struct) - new function to create a WHERE clause
    (bool values are converted with db_get_boolean() based on $struct)
  - _flash_string():
    - also accept an array of messages, not only a string
    - html-escape messages to fix XSS if the message contains user-supplied input
  - generate_password(): make generated password always 8 chars long
    (instead of $CONF['min_password_length'])
  - get_domain_properties(): use DomainHandler (function result mostly
    unchanged, only difference: instead of quota_sum in bytes it now
    returns total_quota in MB)
  - list_domains_for_admin():
    - rewrite to work for superadmins also (will list all domains now
      instead of "ALL"), which means we can drop the admin vs. superadmin
      check at various places
  - pacrypt():
    - no longer escape_string() the result. This fixes
      http://sourceforge.net/p/postfixadmin/bugs/218/
    - for 'system' encryption, use full hashed password as salt
      https://sourceforge.net/p/postfixadmin/bugs/2/
    - dovecot:*:
      - add support for dovecot *-CRYPT passwords (needs dovecot >= 2.1)
      - allow "." in dovecot method (to allow a suffix like ".b64")
      - Also, the {METHOD} part is no longer removed (passwords without
        {METHOD} still work)
  - remove_from_array() - new function
  - safesession() - new function (like safeget(), but for $_SESSION)
  - smtp_mail(): error_log() the error message if fsockopen() fails
  - table_by_key() now always prepends $CONF['database_prefix']
    NOTE: If you have/had an incomplete database_tables array and use
    $CONF['database_prefix'], you might need to rename the affected tables
    manually (add the database_prefix in their name).
  - moved several functions to the *Handler classes
  - deleted no longer used functions:
    - admin_exist()
    - authentication_is_admin()
    - authentication_is_user()
    - boolconf() (moved to Config::bool())
    - check_string()
    - create_admin()
    - check_alias() (moved to AliasHandler->create_allowed())
    - db_boolean_to_int()
    - domain_exist()
    - get_admin_properties()
    - get_mailbox_properties()
  - get rid of global $table_* variables, use table_by_key() instead

  PFAHandler.php:
  - parent class for all *Handler classes
  - contains code shared between all classes

  AdminHandler.php:
  - Handler class for admins
  - for now, set the superadmin column and add "ALL" in domain_admins to
    keep the database backwards-compatible with 2.3.x

  AdminpasswordHandler.php:
  - used for the "change password" form for admins

  DomainHandler.php
  - handler class for domains
  - delete(): do not allow to delete a domain if it is an alias domain target

  AliasdomainHandler.php:
  - handler class for alias domains
  - alias domains can now be edited

  AliasHandler.php:
  - rewrite based on PFAHandler
  - we even get a "deliver to local mailbox" checkbox :-)
  - only allow @domain as target if $this->id is a catchall
  - remove deprecated functions:
    - get()
    - hasStoreAndForward()
    - update()
    - is_mailbox_alias()
    - is_vacation_address()
    - hasAliasRecord()

  MailboxHandler (previously named UserHandler in 2.3):
  - rewrite based on PFAHandler
  - drop old __construct(), view() and change_pass()
  - replace check of old password in change_pw() with $this->login
  - delete(): also cleanup fetchmail, quota and quota2 tables
  - always check password with validate_password()
  - always display correct available quota (using allowed_quota())
  - do not escape the password coming from $_POST. Fixes
    http://sourceforge.net/p/postfixadmin/bugs/218/

  VacationHandler:
  - rewrite based on PFAHandler (not useable yet)
  - add ability to choose activation date, end date and reply interval for
    vacation message - http://sourceforge.net/p/postfixadmin/patches/111/

  vacation.pl:
  - allow to use original subject in vacation reply subject ("Re: $SUBJECT")
    http://sourceforge.net/p/postfixadmin/patches/117/
  - encode subject - https://sourceforge.net/p/postfixadmin/bugs/272/ ,
    https://sourceforge.net/p/postfixadmin/patches/119/
  - add a friendly from address to vacation messages ($friendly_from)
  - make error handling if we cannot send the reply more robust
  - add $smtp_client config option to specify the helo name
  - added custom noreply detection ($noreply_pattern, $custom_noreply_pattern)

  Config.php
  - new class to store $CONF
  - also used to store $PALANG texts (Config::Lang())
  - contains functions to read config entries in various ways (bool etc.)

  edit.php
  - generic edit page for everything (admins, domains, mailboxes, aliases, ...)
  - use ?table= parameter to decide what will be edited (basically $tableHandler)
  - read handler-specific configuration from $handler->webformConfig()
    and use it at various places
  - always redirect to edit.php?table=$table after adding an item to
    ensure correct initialization for next item
  - call $handler->mergeId if $id_field is editable, but not displayed
    in form (usecase: merge localpart + domain to address)
  - set $form_fields and $id_field later (after $hander->init()) - needed
    for AliasHandler to decide if goto_mailbox should be displayed
  - only set $values if a field is editable and displayed in the form

  editform.tpl:
  - generic edit form template, uses $struct to render the form
  - implement handling of 'list' fields (<select> with multiple choices
    allowed)
  - also include alternative implementation with checkboxes (commented out)

  upgrade.php
  - _pgsql_field_exists(), _mysql_field_exists():
    Those functions are always called with the expanded table name - don't
    expand it twice. (The better solution would be to change all calling
    code to provide non-expanded tablenames, but that's more work.)
  - change {BIGINT} to include "NOT NULL DEFAULT 0"
  - upgrade_1283(): add a "superadmin" column to the admin table
    This is the first step to get rid of the "ALL" dummy domain.
  - upgrade_1284(): migrate the ALL domain to the superadmin column
    Note: The ALL domain is not (yet) deleted to stay backwards-compatible
    for now (will be done in a later upgrade function)
  - change {BOOLEAN} to include "default false"

  login.php
  - when login.php is requested, logout the current admin/user
    https://sourceforge.net/p/postfixadmin/bugs/284/
  - this also means login.php is now used for logout
  - error_log() failed login attemps
    https://sourceforge.net/p/postfixadmin/feature-requests/111/

  delete.php, editactive.php:
  - require token for CSRF protection, see
    https://sourceforge.net/p/postfixadmin/bugs/269/

  xmlrpc.php:
  - adopt to *Handler syntax
  - setAway(): add (optional) new parameters for interval_time, activeFrom and
    activeUntil - https://sourceforge.net/p/postfixadmin/patches/113/
  - change $_SESSION['username'] to $_SESSION['sessid']['username']

  *.lang:
  - get rid of several duplicate texts
  - removed HTML tags from $PALANG texts
  - several translation updates

  documentation updates:
  - SECURITY.TXT: add note about templates_c directory
  - DOCUMENTS/POSTFIX_CONF.TXT is now executable and can generate the
    mysql_*.cf maps for postfix
  - update DOCUMENTS/DOVECOT.TXT for dovecot 2.x

  squirrelmail plugin:
  - various bugfixes
  - documentation update

  Debian packaging:
  - Changed source format to 3.0 (quilt)
  - simplified the DB credential patch and removing ucf registrations on package
    purge...
  - control: added php5-cli dependency
  - rules:
    - some permission fixes to postfixadmin-cli scripts
    - New target prep: Create a needed tar.gz file to build a non-nativ .dpkg
    - New target build-package: Call this target to build a shiny new .dpkg file
  - postfixadmin.docs: removed redundant changelog file
  - debian/postfixadmin.postrm: Call wwwconfig scripts only if they are existing

Version 2.3.8 - 2015/10/07 - SVN r1814 (postfixadmin-2.3 branch)
----------------------------------------------------------------

  - fix query to enable/disable alias in edit-mailbox for PostgreSQL (#311)
  - don't prefill username in users/ login on failed logins - fixes (probably
    harmless) XSS
  - fix show_gen_status() to properly escape mail addresses in query (#356)
  - fix escaping in create-admin, create-mailbox and fetchmail templates -
    fixes (harmless) XSS on form validation errors
  - don't echo the password back to the browser in the fetchmail form
  - allow MariaDB in Debian package dependencies

Version 2.3.7 - 2014/02/20 - SVN r1651 (postfixadmin-2.3 branch)
----------------------------------------------------------------

  - SECURITY: fix SQL injection in show_gen_status()
  - lt.lang, da.lang translation update
  - when enabling/disabling a mailbox, also update the corresponding alias
  - fix creating superadmin in setup.php with MariaDB (more strict SQL)
  - don't trim() mail address to avoid that aliases starting with a space are
    allowed. This fixes http://sourceforge.net/p/postfixadmin/bugs/210/ and
    https://sourceforge.net/p/postfixadmin/feature-requests/113/
  - update regex in check_domain() to support new, longer TLDs like .international
  - mark vacation_notification.notified field as latin1 to avoid overlong index
  - vacation.pl: encode subject
  - vacation.pl: disable use of TLS by default due to a bug in Mail::Sender 0.8.22
    (you can re-enable it with $smtp_tls_allowed)

Version 2.3.6 - 2013/01/02 - SVN r1417 (postfixadmin-2.3 branch)
----------------------------------------------------------------

  - display domain and mailbox description with correct encoding
  - fix footer link
  - focus username input field in login form
  - fix double inclusion of config.inc.php in setup.php
  - fix bool and date handling in fetchmail

Version 2.3.5 - 2012/01/16 - SVN r1335 (postfixadmin-2.3 branch)
----------------------------------------------------------------

  - fix SQL injection in pacrypt() (if $CONF[encrypt] == 'mysql_encrypt')
  - fix SQL injection in backup.php - the dump was not mysql_escape()d,
    therefore users could inject SQL (for example in the vacation message)
    which will be executed when restoring the database dump.
    WARNING: database dumps created with backup.php from 2.3.4 or older might
             contain malicious SQL. Double-check before using them!
  - fix XSS with $_GET[domain] in templates/menu.php and edit-vacation
  - fix XSS in some create-domain input fields
  - fix XSS in create-alias and edit-alias error message
  - fix XSS (by values stored in the database) in fetchmail list view,
    list-domain and list-virtual
  - create-domain: fix SQL injection (only exploitable by superadmins)
  - add missing $LANG['pAdminDelete_admin_error']
  - don't mark mailbox targets with recipient delimiter as "forward only"
  - wrap hex2bin with function_exists() - PHP 5.3.8 has it as native function

Version 2.3.4 - 2011/09/16 - SVN r1180 (postfixadmin-2.3 branch)
----------------------------------------------------------------

  - generate more secure random passwords
  - squirrelmail plugin: fix typo in variable name
  - list-domain: fix SELECT query to work with PgSQL even when using custom fields
  - create-domain: force domain name to lowercase to avoid problems with PgSQL
    foreign keys
  - fix vacation.pl to log to "mail" syslog facility
  - error_log() dovecotpw error messages

Version 2.3.3 - 2011/03/14 - SVN r1010 (postfixadmin-2.3 branch)
----------------------------------------------------------------

  - create-alias: allow multiple alias targets
  - create-alias, edit-alias: prevent input data loss on validation errors
  - list-virtual: fix displaying of 'modified' column for aliases when using
    postgres
  - replaced deprecated split() with preg_split() or explode()
  - functions.inc.php: better error messages when database functions are missing
  - create domain: fixed typo in variable name that broke the default value for
    default aliases
  - postgres: changed mailbox.quota, domain.quota and domain.maxquota fields
    to bigint to allow mailboxes >4 GB (run setup.php to upgrade your database)
  - vacation.pl logged literal $variable instead of the variable content at two
    places
  - edit-vacation: log enabling/disabling vacation if done by admins
  - POSTFIX_CONF.txt: fixed filename for quota map
  - config.inc.php: removed double $CONF['database_prefix']
  - config.inc.php: fixed comments about domain_post* script parameters
  - updated INSTALL.TXT and UPGRADE.TXT
  - sk translation update
  - some more minor fixes

Version 2.3.2 - 2010/08/24 - SVN r860 (postfixadmin-2.3 branch)
---------------------------------------------------------------

  - SUMMARY: PostfixAdmin 2.3.2 is a bugfix-only release for Postfix Admin 2.3.1
  - SECURITY: attackers could find out if a admin exists (login pre-filled the
    username after "only" a wrong password was entered)
  - SECURITY: fix sql injection in list-domain (only exploitable by superadmins)
  - alias targets in users/edit-alias are now validated
  - invalid alias targets in users/edit-alias are shown to the user again
    instead of dropping them
  - fix dovecot:* password encryption (was broken in 2.3.1)
  - fix displaying used quota for dovecot <= 1.1 (was broken in 2.3.1)
  - when deleting a domain that is an alias domain (on the "from" side), the
    alias domain is deleted

Version 2.3.1 - 2010/07/09 - SVN r847 (postfixadmin-2.3 branch)
---------------------------------------------------------------

  - SUMMARY: PostfixAdmin 2.3.1 is a bugfix-only release for Postfix Admin 2.3.
    The only visible change is displaying the alias target for mailboxes which
    was a longstanding issue/"missing feature".
    The ADDITIONS directory contains some new scripts.
  - SECURITY: users could bypass checking the old password when changing the
    password by entering a too short new password. Fortunately only
    "exploitable" by authentificated users.
  - merge in changes to /debain (thanks normes) from trunk
  - display alias targets for mailboxes (if $CONF['special_alias_control'] = YES)
  - add hook for custom maildir path generation
  - add import_users_from_csv.py script (by Simone Piccardi)
  - add mailbox_post* scripts for cyrus
  - handle dovecot passwords without any tempfile (prevents safe_mode issues)
  - fix MySQL 6.0 compatibility
  - fix quota display (for dovecot >= 1.2)
  - fix short open tags ("<?")
  - translation updates and fixes
  - documentation updates and fixes
  - document commandline parameters for $CONF[*_script] options in config.inc.php
  - list-virtual: added error message if the check_owner query returns more
    than one result (can happen with pre-2.3 databases and prevents access for
    superadmins)
  - add in_array() check to avoid that superadmins can enter invalid domains
  - fix delete link for alias domains (when on target domain)
  - delete values from quota and quota2 table when deleting a mailbox
  - fix hardcoded table names in list-domain.php
  - fixed edit-alias.php not to drop alias to the mailbox if
    special_alias_control = NO
  - fix alias handling for mailboxes (special_alias_control vs.
    alias_control_admin confusion)
  - fix typo in upgrade.php that broke index creation and deletion when using
    non-default table names
  - fix creating 'ALL' domain (dummy for superadmins) when using non-default
    table names
  - fix: db_query did not return number of SELECTed rows if query starts with
    with whitespace
  - check for $CONF['encrypt'] = 'dovecot:md5-crypt' (postfixadmin login not
    working because dovecotpw uses a new salt each time), recommend
    internal md5crypt instead
  - replaced terribly outdated, broken squirrelmail plugin with a fresh version.
    Note: The new plugin version requires the Zend framework.

Version 2.3 - 2009/10/24 - SVN r739
-----------------------------------

  - automatically create quota tables for dovecot (both 1.0/1.1 and >= 1.2)
  - list-virtual can now handle both table formats
  - fixed upgrade.php for MySQL 6.0 compability
  - changed vacation.pl syslog facility from "user" to "mail"
  - added config option for postregsql database port
  - added config option to enable/disable XMLRPC interface (default: off)
  - Fix check/query for alias with enabled vacation in vacation.pl
  - Fix db_get_boolean() to return t/f for postgresql, not true/false
  - Fix missing quoting for boolean values in SQL queries at various places
  - Allow SHA courier-authlib passwords
  - various small bug fixes
  - fixed SVN revision for 2.3rc7 in changelog (was r691, should be r694)

Version 2.3rc7 - 2009/07/27 - SVN r694
--------------------------------------

  - Fix bug with confd-link.sh debian thing (breakage on Lenny with wwwconfig-common 0.1.2)
  - Fix crypt() issue (see https://sourceforge.net/tracker/?func=detail&aid=2814820&group_id=191583&atid=937964 )

Version 2.3rc6 - 2009/07/20 - SVN r689
--------------------------------------

  - Updates to vacation.pl
  - PHP 5.3 compatibility
  - Easier dependencies for .debs - should work on Lenny/Ubuntu etc without issue now.

Version 2.3rc5 - 2009/05/20 - SVN r658
--------------------------------------

  - Improvements to the setup process
  - Far better Debian packaging (we hope!) which should make installation much, much easier.
  - Various bug fixes
  - Performance enhancements (or we fixed the regressions ...) in domain listing etc.

Version 2.3rc4 - 2009/04/18 - SVN r632
--------------------------------------

  - *Security fix* - on upgrade setup.php is restored; allowing a malicious
    user to create their own superadmin account. We've removed the requirement to delete
    setup.php, and instead a new config parameter (setup_password) is used to protect access
    to this page. Password is encrypted, and setup.php can be used to generate the initial value.
  - Fix undefined variables problem(s)
  - Fix PostgreSQL date timestamp issues...

Version 2.3rc3 - 2009/04/06 - SVN r611
--------------------------------------

  - Minor improvements to the Debian packaging, expect more soon
  - Assorted bug fixes
  - Partial support for per-user fetchmail.pl support

Version 2.3rc2 - 2009/02/03 - SVN r593
--------------------------------------

  - Refactor /users (see /model) and provide XmlRpc interface for remote mail clients
     (e.g. squirrelmail-postfixadmin)
  - Add dovecotpw support - see:
     https://sourceforge.net/tracker/index.php?func=detail&aid=2607332&group_id=191583&atid=937966
  - Add unit tests for model/ directory (see /tests)
  - Add additional scripts to ADDITIONS
  - Documentation updates
  - Various language updates
  - added ADDITIONS/delete-mailq-by-domain.pl (by Jose Nilton)
  - added ADDITIONS/quota_usage.pl (by Jose Nilton) - produces report of quota usage
  - added support for courier authlib authentication flavors ($CONF['authlib_default_flavor'])


Version 2.3 Beta - 2009/01/15 - SVN r527
-----------------------------------------

  - added support for domain aliases (from lenix) (can be disabled with $CONF['alias_domain'])
    Important: If you update from a previous version, you'll have to adapt your postfix
    configuration (see DOCUMENTS/POSTFIX_CONF.txt) - or just disable alias domain support,
    your postfix configuration will continue to work
  - updated postfix example configuration for domain aliases and to use the new mysql map format
  - vacation.pl:
    - add option for re-notification after definable timeout (patch from Luxten)
      (default stays on "notify once")
    - force usage of envelope from/to, better checks for mailinglists, spam etc.
      If in doubt, do not send a vacation reply (patch from Lutxen)
    - added a small test suite
    - use Log4Perl
    - allow to enter the configuration in /etc/mail/postfixadmin/vacation.conf
      instead of editing vacation.pl directly
    - bump version number of vacation.pl
  - added domain-postcreation script support
  - added dovecot quota support (documentation + viewing in postfixadmin)
  - enhanced mailbox table to make it easier for people to customise where mailboxes live
    (new column "local_part")
  - enhanced fetchmail.pl script (file locking, syslog logging, configuration file etc)
  - added clear error message for non-resolvable domains when creating mailboxes or aliases
  - check for non-resolvable domains on domain creation
  - new option $CONF['create_mailbox_subdirs_prefix'] for compatibility with more IMAP servers
  - added support for mysql encrypt() password encrpytion
  - fix "illegal mix of collations" problem in MySQL by explicitely setting the charset everywhere
  - fix: cleanup vacation_notification table when disabling vacation
  - fix: config and fetchmail tables now honor $CONF['database_tables']
  - fix: several table names were hardcoded in database creation/update
  - fix: "unlimited" and "disabled" for quota and limits were crossed at several places
  - fix: honor $CONF['default_transport'] even if $CONF['transport'] = "no" (patch by fabiobon)
  - fix: transport field is no longer emptied on domain edit if editing transport is disabled
  - show links to create mailboxes or alias even on disabled domains
  - added support for fetchmail's "ssl" option
  - superadmin can now setup fetchmail for all users, not only for himself
  - force username to be lowercase - this helps some IMAP clients apparently
  - the "probably undeliverable" marker now honors catchall targets
  - on mailbox creation, show password if $CONF['generate_password'] == 'YES', but
    do not show it if it was _not_ autogenerated and $CONF['show_password'] == 'NO'
  - dropped $CONF['show_custom_count']. PHP can count ;-)
  - dropped obsolete VIRTUAL_VACATION/mail-filter script
  - translation updates
  - several small bugfixes


Version 2.2.1.1 - 2008/07/23 - SVN r412
---------------------------------------

  - fixed version number in functions.inc.php ;-)


Version 2.2.1 - 2008/07/21 - SVN r408
-------------------------------------

  - added quota parameter to mailbox_postcreation hook
  - new hook to update the quota after editing a mailbox ($CONF['mailbox_postedit_script'])
  - fixed subfolder creation order and timing
  - allow smtp server to be specified in vacation.pl
  - fixed MySQL charset issues
  - several small bugfixes
  - Norwegian (bokmal) translation added
  - several translation updates


Version 2.2.0 - 2008/04/29
--------------------------

  <Far more changes than those listed here; thanks to all the community who have provided
   patches and time to help us get here!>
  - Unicode support for vacation messages
  - More language translations
  - Merged the two vacation scripts (PostgreSQL version won :) )
  - Added setup.php/upgrade.php scripts to handle upgrades
    - See also new 'config' database table
  - Added support for 'fetchmail' so mail from a remote server can be retrieved.
  - Many, many bug fixes

  - Added: Feature to show status of aliases/mailboxes (GregC)
  - Fixed: Many admin/*.php files merged with /*.php
  - Fixed: 'alias' instead of '$table_alias' being used by some .php files (GregC)
  - Fixed: Overview no longer lists alias entries for mailboxes (GregC)
  - Changed: Added exit buttons to several edit options. (GregC)
  - Fixed: user options are a little more idiot-proof, templates are consistent (GregC)
  - Changed: Users can view and edit their vacation config (GregC)
  - Added: Slovakian language posted on SourceForge by eszabo
  - Changed: searches include mailbox.name matches (GregC)
  - Fixed: function check_email will ignore vacation_domain if vacation==YES (GregC)
  - Changed: applied patches from Christian Boltz posted at
    http://www.cboltz.de/tmp/postfixadmin-3.patch, referenced at
    https://sourceforge.net/tracker/index.php?func=detail&aid=1696647&group_id=191583&atid=937966 (GregC)
  - Added: main.php to admin dirctory (GregC)
  - Added: Item "Main" on admin menu (GregC)
  - Changed: Edit-vacation now edits for admins/superadmins (GregC)
  - Added: Do not store local copy when forward mail. (Mihau) [24]
  - Added: Virtual Vacation for PostgreSQL. (Tarvin)
  - Added: Virtual Vacation 3.2 (Thanx David)
  - Added: SUBJECT tag for Virtual Vacation.
  - Added: Dovecot setup document for Postfix Admin. (Thanx Massimo)
  - Added: SquirrelMail plugin to change_password.
  - Changed: Starting to merge /admin in root. (Mihau)
  - Changed: Moved some TXT files to DOCUMENTS.
  - Changed: Updated tw.lang. (Thanx Bruce)
  - Fixed: Usage of mysql_real_escape_string(). (Mihau)
  - Fixed: Calculating of quotas. (Mihau)
  - Fixed: Password generation when creating a new account. (Mihau)
  - Fixed: PostgreSQL patches. (Tarvin)
  - Fixed: Adding of multiple aliases. (Mihau)
  - Fixed: CSS Menu width. (Mihau)
  - Fixed: Overview when upgrading from 2.0.4. (Mihau)
  - Fixed: smtp_mail() to wait for response from server.
  - Fixed: pacrypt() so system works properly. (Thanx Npaufler)
  - Fixed: quoting an email address when sending mail in vacation.pl. (Thanx Marc)
  - Fixed: vacation.pl has a clean exit when it encounters an error. (Thanx Brian)
  - Fixed: descriptions for quota={-1|0} in admin section (Mihau)


Version 2.1.0 -- 2005/01/07
---------------------------
  - Added: Traditional Chinese language. (Thanx Bruce)
  - Added: Traditional Bulgarian language. (Thanx Plamen)
  - Added: Macedonian language. (Thanx Damjan)
  - Added: Estonian language. (Thanx Peeter)
  - Added: Slovenian language. (Thanx Nejc)
  - Added: Check for update link in footer.
  - Added: Additional language strings. Check LANGUAGE.TXT
  - Added: Transport support. (read postfix transport for more information)
  - Added: Additional language string for transport support.
  - Added: MySQL 4.1 support.
  - Added: PostgreSQL support. (Big Thanx WhiteFox!)
  - Added: Setup Checker script. (Thanx Fenrir)
  - Added: Database prefix. (Thanx Decramy)
  - Added: Template tags. (Thanx Nelson)
  - Added: admin/domain/alias/mailbox in delete dialog box.
  - Added: $CONF['postfix_admin_url'] variable.
  - Added: $CONF['postfix_admin_path'] variable.
  - Added: $CONF['vacation_domain'] variable.
  - Added: $CONF['welcome_text'] variable.
  - Added: $CONF['special_alias_control'] variable. (Thanx Mihau)
  - Added: Virtual Vacation 3.1 (Thanx David)
  - Added: ADDITIONS directory with third party scripts and plugins.
  - Added: Search function for aliases and mailboxes.
  - Changed: Postfix Admin has now it's own license.
  - Changed: New menu and color scheme. (Thanx Nelson)
  - Changed: Disable number and unlimited number for aliases/mailboxes/quota.
  - Changed: Virtual Vacation to have it's own transport. (Big Thanx Npaufler!)
  - Changed: Removed the welcome text for a new mailbox from the language files.
  - Changed: backup.php to be a more secure. (Thanx John)
  - Fixed: Cleaned up stylesheet.
  - Fixed: Default quota multiplier.
  - Fixed: All POST/GET strings are escaped.
  - Fixed: Corrected smtp_mail() to wait for result. (Thanx Patrice)
  - Fixed: Pagination with alias_control switched on.
  - Fixed: Swedish language. (Thanx Bjorne)
  - Fixed: Polish language. (Thanx Piotr)
  - Fixed: Minor Virtual Vacation bugs. (Thanx David)
  - Fixed: check_quota().
  - Fixed: Minor encode_header() issue. (Thanx Matthew)
  - Fixed: edit-alias.php when running with magic_quotes_gpc = off


Version 2.0.5 -- 2004/08/21
---------------------------
  - Added: Chinese language. (Thanx Matthew)
  - Added: Catalan language. (Thanx Jaume)
  - Added: Czech language. (Thanx Jakub)
  - Added: Dynamic language detection.
  - Added: Header in header.tpl to set charset header from language file.
  - Added: More subroutines and alias checking for Vacation. (Thanx David)
  - Added: Domain pass-through with certain pages.
  - Added: Backup MX option for domain.
  - Added: Log contains IP address of admin.
  - Added: Pagination for alias/mailbox listing.
  - Added: 2 additional language strings to support Backup MX.
  - Added: Support for motd.txt (Domain Admins only).
  - Added: Support for motd-admin.txt (Site Admins only).
  - Added: Support for motd-users.txt (Users only).
  - Added: Optional hostname for vacation.
  - Added: generate_password() to generating random passwords for mailboxes.
  - Changed: dk -> da, se -> sv, no-nn -> nn
  - Changed: All email addresses are now converted to lowercase, strtolower().
  - Changed: Moved onMouseOver to the CSS stylesheet.
  - Changed: Moved font color to the CSS styleheet.
  - Changed: PHP mail() is replaced by an internal function, smtp_mail().
  - Changed: mysql_fetch_array() replaced with internal function db_array().
  - Changed: mysql_fetch_assoc() replaced with internal function db_assoc().
  - Changed: mysql_fetch_row() replaced with internal function db_row().
  - Changed: Quota multiplier is now a configuration option.
  - Fixed: Login didn't check for active flag.
  - Fixed: Minor html table errors.
  - Fixed: Row count by using COUNT(*).
  - Fixed: Locked down subdirectories.
  - Fixed: Create admin properly populates the domain_admins table.
  - Fixed: Cleaned up stylesheet.css.
  - Fixed: Delete mailbox properly removes vacation entries.


Version 2.0.4  -- 2004/02/26
----------------------------
  - Added: Euskara language. (Thanx Julen)
  - Added: Hungarian language. (Thanx Christian)
  - Added: Icelandic language. (Thanx Gestur)
  - Added: Italian language. (Thanx Stucchi)
  - Added: Norwegian - Nynorsk language. (Thanx Paul)
  - Added: Polish language. (Thanx Jarek)
  - Added: Portuguese - Brazil language. (Thanx Roberto)
  - Added: Rusian language. (Thanx Paul)
  - Added: Turkish language (Thanx Onuryalazi)
  - Added: Encode a string according to RFC 1522 for use in headers if it
    contains 8-bit characters. (Thanx Evgeniy)
  - Added: One click active change of mailbox/domain/admin. (Thanx Marcin)
  - Changed: Header in header.tpl to read charset header from language file.
  - Fixed: Some form values are now parsed through htmlspecialchars().
    (Thanx Marcin)
  - Fixed: admin/delete.php ignored $CONF['vacation'].
  - Fixed: More minor fixes to Virtual Vacation.


Version 2.0.3  -- 2004/01/14
----------------------------
  - Added: Site Admin email address.
  - Added: Danish language. (Thanx Lars)
  - Added: Dutch language. (Thanx Mourik)
  - Added: Faroese language. (Thanx Danial)
  - Added: Finnish language. (Thanx Palo)
  - Added: French language. (Thanx Kuthz)
  - Added: Swedish language. (Thanx Slite)
  - Added: Ignoring of MAILER-DAEMON type emails for Vacation.
  - Fixed: Minor issues regarding mail().
  - Fixed: Minor issues regarding crypt().
  - Fixed: Strip issue of email address for Vacation.


Version 2.0.2  -- 2004/01/06
----------------------------
  - Added: German language. (Thanx Tobias)
  - Added: Spanish language. (Thanx Alvaro)
  - Fixed: The body was not included using sendmail.php.
  - Fixed: Undefined variables.
  - Fixed: Minor HTML cleanup.


Version 2.0.1  -- 2004/01/04
----------------------------
  - Fixed: The language variable caused a problem on some systems.


Version 2.0.0  -- 2004/01/03
----------------------------
  - Added: The ability for one domain admin to maintain multiple domains.
  - Added: Domain to domain forwarding.
  - Added: Mailboxes can now be activated or deactivated.
  - Added: Configurable welcome message for new mailboxes.
  - Added: Optional sending of welcome message.
  - Added: Create alias "To" defaults to current domain.
  - Added: Logging of admin / user actions.
  - Added: Limit for aliases and/or mailboxes per domain.
  - Added: Disable aliases and/or mailboxes per domain.
  - Added: Max quota per mailbox per domain.
  - Added: Multi-Language support.
  - Added: Statistics overview for all domains.
  - Added: User .forwarding for mailbox users.
  - Added: Logo for Postfix Admin (Thanx Andrew).
  - Added: Extra MySQL debugging capabilities.
  - Added: Clear text password support.
  - Added: PHP crypt() support.
  - Changed: Separated logic and SQL from content.
  - Changed: config.inc.php doesn't point to example.com anymore.
  - Changed: Virtual Vacation no longer requires procmail.
  - Changed: Complete re-write.


Version 1.5.4  -- 2003/06/16
----------------------------
  - Added: Option for "Back to".
  - Added: Option for Vacation module.
  - Added: Table declaration for the use of Quota in the INSTALL.TXT.
    This requires an additional local delivery agent.
    Quotas are not supported by Postfix!
  - Changed: The word "View" to "List".


Version 1.5.3  -- 2003/06/06
----------------------------
  - Fixed: Even more minor bugs in regards to declaration of variables.
    (Thanx Aquilante and Kyle_m)


Version 1.5.2  -- 2003/06/05
----------------------------
  - Fixed: Minor bugs in regards to declaration of variables.


Version 1.5.1  -- 2003/06/04
----------------------------
  - Added: Optional mailbox per domain directory structure. (Thanx Jim)
  - Added: Option to completely control the stored aliases. (Thanx Alex)
  - Changed: config.inc.php is renamed to config.inc.php.sample. (Thanx Alex)
  - Fixed: $PHP_SELF in config.inc.php and my_lib.php. (Thanx Jim)


Version 1.5.0  -- 2003/05/28
----------------------------
  - Added: Support for "Back to Main Site"
  - Added: config.inc.php as the main configuration file.
  - Added: Drop down box for domain selection when adding a new admin.
  - Added: Resend of test email to newly created mailbox.
  - Added: Mailbox and Aliases count for domainview.
  - Added: Change description of domain without deleting the complete
    domain.
  - Added: Change name of mailbox user without deleting the mailbox.
  - Added: Expire headers for unnecessary reloads. (Thanx Alex)
  - Fixed: Code clean up.
  - Fixed: Minor bugs and cosmetic fixes.
  - Fixed: Modified check_string() to check numbers and returns false if not
    matched. (Thanx btaber)
  - Fixed: Correct session handling in login.php (Thanx Yen-Wei Liu)
  - Fixed: Correct deletion of RFC822 email addresses. (Thanx Yen-Wei Liu)
  - Removed: Completely removed the site_lib.php.
  - Removed: my_lib.php from the admin directory.
  - Removed: Symlink to index.php.


Version 1.4.0  -- 2003/04/07
----------------------------
  - Added: When deleting a domain, all aliases and mailboxes for that domain
    are also deleted from the database.
  - Added: Add standard aliases for every domain that is created.
    These aliases can point to the main "local" administrator.
    The aliases are configured in the config.php in the admin directory.
  - Changed: The layout of my_lib.php and site_lib.php have been changed.
  - Changed: Modifying an alias is now done with TEXTAREA for more
    flexibility.
  - Fixed: Minor bugs and cosmetic fixes.


Version 1.3.8a -- 2003/03/31
----------------------------
  - Fixed: After deletion of a domain it would not return to the correct page.


Version 1.3.8  -- 2003/03/25
----------------------------
  - Added: Admin password change. No longer needed to delete and re-enter
    the admin user for a specific domain.


Version 1.3.7  -- 2002/12/24
----------------------------
  - Initial public release of Postfix Admin.


# vim: set expandtab softtabstop=2 tabstop=2 shiftwidth=2:<|MERGE_RESOLUTION|>--- conflicted
+++ resolved
@@ -6,13 +6,12 @@
 #
 # Further details on the project are available at https://github.com/postfixadmin/postfixadmin
 
-<<<<<<< HEAD
 MASTER
 ------
 
    - Add optional Dovecot mail-crypt plugin support - see https://github.com/postfixadmin/postfixadmin/issues/408
    - Add $CONF['site_url'] to allow administrators to override a detected site url (e.g. used in password recovery emails; see https://github.com/postfixadmin/postfixadmin/issues/446 )
-=======
+
 Version 3.3.9 - ??????????
 -------------------------------------------------
    - Improve Ukrainian language (thanks: andrew.kudrinov) (forgot to cherry-pick 4a960a0ce06b0754fa7b39aed0d5c57a88b20720 from master)
@@ -23,8 +22,6 @@
    - Fix PostgreSQL boolean issue in setup (unable to add superuser); see https://github.com/postfixadmin/postfixadmin/issues/461 
    - Fix SQL error on password change; see https://github.com/postfixadmin/postfixadmin/issues/456
    - Add Ukrainian language (thanks: andrew.kudrinov)
->>>>>>> 291e15c9
-
 
 Version 3.3.7 - 2021/01/17
 -------------------------------------------------
